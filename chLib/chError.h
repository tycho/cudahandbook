--- conflicted
+++ resolved
@@ -1,167 +1,165 @@
-/*
- *
- * chError.h
- *
- * Error handling for CUDA:
- *     CUDA_CHECK() and CUDART_CHECK() macros implement
- *         goto-based error handling, and
- *     chGetErrorString() maps a driver API error to a string.
- *
- * Copyright (c) 2011-2012, Archaea Software, LLC.
- * All rights reserved.
- *
- * Redistribution and use in source and binary forms, with or without
- * modification, are permitted provided that the following conditions 
- * are met: 
- *
- * 1. Redistributions of source code must retain the above copyright 
- *    notice, this list of conditions and the following disclaimer. 
- * 2. Redistributions in binary form must reproduce the above copyright 
- *    notice, this list of conditions and the following disclaimer in 
- *    the documentation and/or other materials provided with the 
- *    distribution. 
- *
- * THIS SOFTWARE IS PROVIDED BY THE COPYRIGHT HOLDERS AND CONTRIBUTORS 
- * "AS IS" AND ANY EXPRESS OR IMPLIED WARRANTIES, INCLUDING, BUT NOT 
- * LIMITED TO, THE IMPLIED WARRANTIES OF MERCHANTABILITY AND FITNESS 
- * FOR A PARTICULAR PURPOSE ARE DISCLAIMED. IN NO EVENT SHALL THE 
- * COPYRIGHT OWNER OR CONTRIBUTORS BE LIABLE FOR ANY DIRECT, INDIRECT, 
- * INCIDENTAL, SPECIAL, EXEMPLARY, OR CONSEQUENTIAL DAMAGES (INCLUDING, 
- * BUT NOT LIMITED TO, PROCUREMENT OF SUBSTITUTE GOODS OR SERVICES;
- * LOSS OF USE, DATA, OR PROFITS; OR BUSINESS INTERRUPTION) HOWEVER 
- * CAUSED AND ON ANY THEORY OF LIABILITY, WHETHER IN CONTRACT, STRICT 
- * LIABILITY, OR TORT (INCLUDING NEGLIGENCE OR OTHERWISE) ARISING IN 
- * ANY WAY OUT OF THE USE OF THIS SOFTWARE, EVEN IF ADVISED OF THE 
- * POSSIBILITY OF SUCH DAMAGE.
- *
- */
+/*
+ *
+ * chError.h
+ *
+ * Error handling for CUDA:
+ *     CUDA_CHECK() and CUDART_CHECK() macros implement
+ *         goto-based error handling, and
+ *     chGetErrorString() maps a driver API error to a string.
+ *
+ * Copyright (c) 2011-2012, Archaea Software, LLC.
+ * All rights reserved.
+ *
+ * Redistribution and use in source and binary forms, with or without
+ * modification, are permitted provided that the following conditions 
+ * are met: 
+ *
+ * 1. Redistributions of source code must retain the above copyright 
+ *    notice, this list of conditions and the following disclaimer. 
+ * 2. Redistributions in binary form must reproduce the above copyright 
+ *    notice, this list of conditions and the following disclaimer in 
+ *    the documentation and/or other materials provided with the 
+ *    distribution. 
+ *
+ * THIS SOFTWARE IS PROVIDED BY THE COPYRIGHT HOLDERS AND CONTRIBUTORS 
+ * "AS IS" AND ANY EXPRESS OR IMPLIED WARRANTIES, INCLUDING, BUT NOT 
+ * LIMITED TO, THE IMPLIED WARRANTIES OF MERCHANTABILITY AND FITNESS 
+ * FOR A PARTICULAR PURPOSE ARE DISCLAIMED. IN NO EVENT SHALL THE 
+ * COPYRIGHT OWNER OR CONTRIBUTORS BE LIABLE FOR ANY DIRECT, INDIRECT, 
+ * INCIDENTAL, SPECIAL, EXEMPLARY, OR CONSEQUENTIAL DAMAGES (INCLUDING, 
+ * BUT NOT LIMITED TO, PROCUREMENT OF SUBSTITUTE GOODS OR SERVICES;
+ * LOSS OF USE, DATA, OR PROFITS; OR BUSINESS INTERRUPTION) HOWEVER 
+ * CAUSED AND ON ANY THEORY OF LIABILITY, WHETHER IN CONTRACT, STRICT 
+ * LIABILITY, OR TORT (INCLUDING NEGLIGENCE OR OTHERWISE) ARISING IN 
+ * ANY WAY OUT OF THE USE OF THIS SOFTWARE, EVEN IF ADVISED OF THE 
+ * POSSIBILITY OF SUCH DAMAGE.
+ *
+ */
+
 
-<<<<<<< HEAD
-#ifndef __CHERROR_H__
-#define __CHERROR_H__
-=======
->>>>>>> d48a6d05
-
-#ifdef DEBUG
-#include <stdio.h>
-#endif
-
-#ifndef __cuda_drvapi_dynlink_h__
-#include <cuda.h>
-#endif
-
-template<typename T>
-inline const char *
-chGetErrorString( T status )
-{
-    return cudaGetErrorString(status);
-}
-
-template<>
-inline const char *
-chGetErrorString( CUresult status )
-{
-    switch ( status ) {
-#define ErrorValue(Define) case Define: return #Define;
-        ErrorValue(CUDA_SUCCESS)
-        ErrorValue(CUDA_ERROR_INVALID_VALUE)
-        ErrorValue(CUDA_ERROR_OUT_OF_MEMORY)
-        ErrorValue(CUDA_ERROR_NOT_INITIALIZED)
-        ErrorValue(CUDA_ERROR_DEINITIALIZED)
-        ErrorValue(CUDA_ERROR_PROFILER_DISABLED)
-        ErrorValue(CUDA_ERROR_PROFILER_NOT_INITIALIZED)
-        ErrorValue(CUDA_ERROR_PROFILER_ALREADY_STARTED)
-        ErrorValue(CUDA_ERROR_PROFILER_ALREADY_STOPPED)
-        ErrorValue(CUDA_ERROR_NO_DEVICE)
-        ErrorValue(CUDA_ERROR_INVALID_DEVICE)
-        ErrorValue(CUDA_ERROR_INVALID_IMAGE)
-        ErrorValue(CUDA_ERROR_INVALID_CONTEXT)
-        ErrorValue(CUDA_ERROR_CONTEXT_ALREADY_CURRENT)
-        ErrorValue(CUDA_ERROR_MAP_FAILED)
-        ErrorValue(CUDA_ERROR_UNMAP_FAILED)
-        ErrorValue(CUDA_ERROR_ARRAY_IS_MAPPED)
-        ErrorValue(CUDA_ERROR_ALREADY_MAPPED)
-        ErrorValue(CUDA_ERROR_NO_BINARY_FOR_GPU)
-        ErrorValue(CUDA_ERROR_ALREADY_ACQUIRED)
-        ErrorValue(CUDA_ERROR_NOT_MAPPED)
-        ErrorValue(CUDA_ERROR_NOT_MAPPED_AS_ARRAY)
-        ErrorValue(CUDA_ERROR_NOT_MAPPED_AS_POINTER)
-        ErrorValue(CUDA_ERROR_ECC_UNCORRECTABLE)
-        ErrorValue(CUDA_ERROR_UNSUPPORTED_LIMIT)
-        ErrorValue(CUDA_ERROR_CONTEXT_ALREADY_IN_USE)
-        ErrorValue(CUDA_ERROR_INVALID_SOURCE)
-        ErrorValue(CUDA_ERROR_FILE_NOT_FOUND)
-        ErrorValue(CUDA_ERROR_SHARED_OBJECT_SYMBOL_NOT_FOUND)
-        ErrorValue(CUDA_ERROR_SHARED_OBJECT_INIT_FAILED)
-        ErrorValue(CUDA_ERROR_OPERATING_SYSTEM)
-        ErrorValue(CUDA_ERROR_INVALID_HANDLE)
-        ErrorValue(CUDA_ERROR_NOT_FOUND)
-        ErrorValue(CUDA_ERROR_NOT_READY)
-        ErrorValue(CUDA_ERROR_LAUNCH_FAILED)
-        ErrorValue(CUDA_ERROR_LAUNCH_OUT_OF_RESOURCES)
-        ErrorValue(CUDA_ERROR_LAUNCH_TIMEOUT)
-        ErrorValue(CUDA_ERROR_LAUNCH_INCOMPATIBLE_TEXTURING)
-        ErrorValue(CUDA_ERROR_PEER_ACCESS_ALREADY_ENABLED)
-        ErrorValue(CUDA_ERROR_PEER_ACCESS_NOT_ENABLED)
-        ErrorValue(CUDA_ERROR_PRIMARY_CONTEXT_ACTIVE)
-        ErrorValue(CUDA_ERROR_CONTEXT_IS_DESTROYED)
-#if CUDA_VERSION >= 4010
-        ErrorValue(CUDA_ERROR_ASSERT)
-        ErrorValue(CUDA_ERROR_TOO_MANY_PEERS)
-        ErrorValue(CUDA_ERROR_HOST_MEMORY_ALREADY_REGISTERED)
-        ErrorValue(CUDA_ERROR_HOST_MEMORY_NOT_REGISTERED)
-#endif
-        ErrorValue(CUDA_ERROR_UNKNOWN)
-    }
-    return "chGetErrorString - unknown error value";
-}
-
-
-
-//
-// To use these macros, a local cudaError_t or CUresult called 'status' 
-// and a label Error: must be defined.  In the debug build, the code will 
-// emit an error to stderr.  In both debug and retail builds, the code will
-// goto Error if there is an error.
-//
-
-#ifdef DEBUG
-#define CUDART_CHECK( fn ) do { \
-        (status) =  (fn); \
-        if ( cudaSuccess != (status) ) { \
-            fprintf( stderr, "CUDA Runtime Failure (line %d of file %s):\n\t" \
-                "%s returned 0x%x (%s)\n", \
-                __LINE__, __FILE__, #fn, status, chGetErrorString(status) ); \
-            goto Error; \
-        } \
-    } while (0); 
-
-#define CUDA_CHECK( fn ) do { \
-        (status) =  (fn); \
-        if ( CUDA_SUCCESS != (status) ) { \
-            fprintf( stderr, "CUDA Runtime Failure (line %d of file %s):\n\t%s "\
-                "returned 0x%x (%s)\n", \
-                __LINE__, __FILE__, #fn, status, chGetErrorString(status) ); \
-            goto Error; \
-        } \
-    } while (0); 
-
-#else
-
-#define CUDART_CHECK( fn ) do { \
-    status = (fn); \
-    if ( cudaSuccess != (status) ) { \
-            goto Error; \
-        } \
-    } while (0); 
-
-#define CUDA_CHECK( fn ) do { \
-        (status) =  (fn); \
-        if ( CUDA_SUCCESS != (status) ) { \
-            goto Error; \
-        } \
-    } while (0); 
-    
-#endif
-
-#endif
+#ifndef __CHERROR_H__
+#define __CHERROR_H__
+
+#ifdef DEBUG
+#include <stdio.h>
+#endif
+
+#ifndef __cuda_drvapi_dynlink_h__
+#include <cuda.h>
+#endif
+
+template<typename T>
+inline const char *
+chGetErrorString( T status )
+{
+    return cudaGetErrorString(status);
+}
+
+template<>
+inline const char *
+chGetErrorString( CUresult status )
+{
+    switch ( status ) {
+#define ErrorValue(Define) case Define: return #Define;
+        ErrorValue(CUDA_SUCCESS)
+        ErrorValue(CUDA_ERROR_INVALID_VALUE)
+        ErrorValue(CUDA_ERROR_OUT_OF_MEMORY)
+        ErrorValue(CUDA_ERROR_NOT_INITIALIZED)
+        ErrorValue(CUDA_ERROR_DEINITIALIZED)
+        ErrorValue(CUDA_ERROR_PROFILER_DISABLED)
+        ErrorValue(CUDA_ERROR_PROFILER_NOT_INITIALIZED)
+        ErrorValue(CUDA_ERROR_PROFILER_ALREADY_STARTED)
+        ErrorValue(CUDA_ERROR_PROFILER_ALREADY_STOPPED)
+        ErrorValue(CUDA_ERROR_NO_DEVICE)
+        ErrorValue(CUDA_ERROR_INVALID_DEVICE)
+        ErrorValue(CUDA_ERROR_INVALID_IMAGE)
+        ErrorValue(CUDA_ERROR_INVALID_CONTEXT)
+        ErrorValue(CUDA_ERROR_CONTEXT_ALREADY_CURRENT)
+        ErrorValue(CUDA_ERROR_MAP_FAILED)
+        ErrorValue(CUDA_ERROR_UNMAP_FAILED)
+        ErrorValue(CUDA_ERROR_ARRAY_IS_MAPPED)
+        ErrorValue(CUDA_ERROR_ALREADY_MAPPED)
+        ErrorValue(CUDA_ERROR_NO_BINARY_FOR_GPU)
+        ErrorValue(CUDA_ERROR_ALREADY_ACQUIRED)
+        ErrorValue(CUDA_ERROR_NOT_MAPPED)
+        ErrorValue(CUDA_ERROR_NOT_MAPPED_AS_ARRAY)
+        ErrorValue(CUDA_ERROR_NOT_MAPPED_AS_POINTER)
+        ErrorValue(CUDA_ERROR_ECC_UNCORRECTABLE)
+        ErrorValue(CUDA_ERROR_UNSUPPORTED_LIMIT)
+        ErrorValue(CUDA_ERROR_CONTEXT_ALREADY_IN_USE)
+        ErrorValue(CUDA_ERROR_INVALID_SOURCE)
+        ErrorValue(CUDA_ERROR_FILE_NOT_FOUND)
+        ErrorValue(CUDA_ERROR_SHARED_OBJECT_SYMBOL_NOT_FOUND)
+        ErrorValue(CUDA_ERROR_SHARED_OBJECT_INIT_FAILED)
+        ErrorValue(CUDA_ERROR_OPERATING_SYSTEM)
+        ErrorValue(CUDA_ERROR_INVALID_HANDLE)
+        ErrorValue(CUDA_ERROR_NOT_FOUND)
+        ErrorValue(CUDA_ERROR_NOT_READY)
+        ErrorValue(CUDA_ERROR_LAUNCH_FAILED)
+        ErrorValue(CUDA_ERROR_LAUNCH_OUT_OF_RESOURCES)
+        ErrorValue(CUDA_ERROR_LAUNCH_TIMEOUT)
+        ErrorValue(CUDA_ERROR_LAUNCH_INCOMPATIBLE_TEXTURING)
+        ErrorValue(CUDA_ERROR_PEER_ACCESS_ALREADY_ENABLED)
+        ErrorValue(CUDA_ERROR_PEER_ACCESS_NOT_ENABLED)
+        ErrorValue(CUDA_ERROR_PRIMARY_CONTEXT_ACTIVE)
+        ErrorValue(CUDA_ERROR_CONTEXT_IS_DESTROYED)
+#if CUDA_VERSION >= 4010
+        ErrorValue(CUDA_ERROR_ASSERT)
+        ErrorValue(CUDA_ERROR_TOO_MANY_PEERS)
+        ErrorValue(CUDA_ERROR_HOST_MEMORY_ALREADY_REGISTERED)
+        ErrorValue(CUDA_ERROR_HOST_MEMORY_NOT_REGISTERED)
+#endif
+        ErrorValue(CUDA_ERROR_UNKNOWN)
+    }
+    return "chGetErrorString - unknown error value";
+}
+
+
+
+//
+// To use these macros, a local cudaError_t or CUresult called 'status' 
+// and a label Error: must be defined.  In the debug build, the code will 
+// emit an error to stderr.  In both debug and retail builds, the code will
+// goto Error if there is an error.
+//
+
+#ifdef DEBUG
+#define CUDART_CHECK( fn ) do { \
+        (status) =  (fn); \
+        if ( cudaSuccess != (status) ) { \
+            fprintf( stderr, "CUDA Runtime Failure (line %d of file %s):\n\t" \
+                "%s returned 0x%x (%s)\n", \
+                __LINE__, __FILE__, #fn, status, chGetErrorString(status) ); \
+            goto Error; \
+        } \
+    } while (0); 
+
+#define CUDA_CHECK( fn ) do { \
+        (status) =  (fn); \
+        if ( CUDA_SUCCESS != (status) ) { \
+            fprintf( stderr, "CUDA Runtime Failure (line %d of file %s):\n\t%s "\
+                "returned 0x%x (%s)\n", \
+                __LINE__, __FILE__, #fn, status, chGetErrorString(status) ); \
+            goto Error; \
+        } \
+    } while (0); 
+
+#else
+
+#define CUDART_CHECK( fn ) do { \
+    status = (fn); \
+    if ( cudaSuccess != (status) ) { \
+            goto Error; \
+        } \
+    } while (0); 
+
+#define CUDA_CHECK( fn ) do { \
+        (status) =  (fn); \
+        if ( CUDA_SUCCESS != (status) ) { \
+            goto Error; \
+        } \
+    } while (0); 
+    
+#endif
+
+#endif